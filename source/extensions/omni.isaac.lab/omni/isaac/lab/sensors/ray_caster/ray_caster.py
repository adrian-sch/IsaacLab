# Copyright (c) 2022-2024, The Isaac Lab Project Developers.
# All rights reserved.
#
# SPDX-License-Identifier: BSD-3-Clause

from __future__ import annotations

import numpy as np
import re
import torch
from collections.abc import Sequence
from typing import TYPE_CHECKING

import omni.log
import omni.physics.tensors.impl.api as physx
import warp as wp
from omni.isaac.core.prims import XFormPrimView
from pxr import UsdGeom, UsdPhysics, Usd, Gf

import omni.isaac.lab.sim as sim_utils
from omni.isaac.lab.markers import VisualizationMarkers
from omni.isaac.lab.terrains.trimesh.utils import make_plane
from omni.isaac.lab.utils.math import convert_quat, quat_apply, quat_apply_yaw
from omni.isaac.lab.utils.warp import convert_to_warp_mesh, raycast_mesh

from ..sensor_base import SensorBase
from .ray_caster_data import RayCasterData

if TYPE_CHECKING:
    from .ray_caster_cfg import RayCasterCfg


class RayCaster(SensorBase):
    """A ray-casting sensor.

    The ray-caster uses a set of rays to detect collisions with meshes in the scene. The rays are
    defined in the sensor's local coordinate frame. The sensor can be configured to ray-cast against
    a set of meshes with a given ray pattern.

    The meshes are parsed from the list of primitive paths provided in the configuration. These are then
    converted to warp meshes and stored in the `warp_meshes` list. The ray-caster then ray-casts against
    these warp meshes using the ray pattern provided in the configuration.

    .. note::
        Currently, only static meshes are supported. Extending the warp mesh to support dynamic meshes
        is a work in progress.
    """

    cfg: RayCasterCfg
    """The configuration parameters."""

    def __init__(self, cfg: RayCasterCfg):
        """Initializes the ray-caster object.

        Args:
            cfg: The configuration parameters.
        """
        # check if sensor path is valid
        # note: currently we do not handle environment indices if there is a regex pattern in the leaf
        #   For example, if the prim path is "/World/Sensor_[1,2]".
        sensor_path = cfg.prim_path.split("/")[-1]
        sensor_path_is_regex = re.match(r"^[a-zA-Z0-9/_]+$", sensor_path) is None
        if sensor_path_is_regex:
            raise RuntimeError(
                f"Invalid prim path for the ray-caster sensor: {self.cfg.prim_path}."
                "\n\tHint: Please ensure that the prim path does not contain any regex patterns in the leaf."
            )
        # Initialize base class
        super().__init__(cfg)
        # Create empty variables for storing output data
        self._data = RayCasterData()
        # the warp meshes used for raycasting.
        self.meshes: dict[str, wp.Mesh] = {}

    def __str__(self) -> str:
        """Returns: A string containing information about the instance."""
        return (
            f"Ray-caster @ '{self.cfg.prim_path}': \n"
            f"\tview type            : {self._view.__class__}\n"
            f"\tupdate period (s)    : {self.cfg.update_period}\n"
            f"\tnumber of meshes     : {len(self.meshes)}\n"
            f"\tnumber of sensors    : {self._view.count}\n"
            f"\tnumber of rays/sensor: {self.num_rays}\n"
            f"\ttotal number of rays : {self.num_rays * self._view.count}"
        )

    """
    Properties
    """

    @property
    def num_instances(self) -> int:
        return self._view.count

    @property
    def data(self) -> RayCasterData:
        # update sensors if needed
        self._update_outdated_buffers()
        # return the data
        return self._data

    """
    Operations.
    """

    def reset(self, env_ids: Sequence[int] | None = None):
        # reset the timers and counters
        super().reset(env_ids)
        # resolve None
        if env_ids is None:
            env_ids = slice(None)
        # resample the drift
        self.drift[env_ids].uniform_(*self.cfg.drift_range)

        # reinit meshes to update positons
        self._initialize_warp_meshes()

    """
    Implementation.
    """

    def _initialize_impl(self):
        super()._initialize_impl()
        # create simulation view
        self._physics_sim_view = physx.create_simulation_view(self._backend)
        self._physics_sim_view.set_subspace_roots("/")
        # check if the prim at path is an articulated or rigid prim
        # we do this since for physics-based view classes we can access their data directly
        # otherwise we need to use the xform view class which is slower
        found_supported_prim_class = False
        prim = sim_utils.find_first_matching_prim(self.cfg.prim_path)
        if prim is None:
            raise RuntimeError(f"Failed to find a prim at path expression: {self.cfg.prim_path}")
        # create view based on the type of prim
        if prim.HasAPI(UsdPhysics.ArticulationRootAPI):
            self._view = self._physics_sim_view.create_articulation_view(self.cfg.prim_path.replace(".*", "*"))
            found_supported_prim_class = True
        elif prim.HasAPI(UsdPhysics.RigidBodyAPI):
            self._view = self._physics_sim_view.create_rigid_body_view(self.cfg.prim_path.replace(".*", "*"))
            found_supported_prim_class = True
        else:
            self._view = XFormPrimView(self.cfg.prim_path, reset_xform_properties=False)
            found_supported_prim_class = True
            omni.log.warn(f"The prim at path {prim.GetPath().pathString} is not a physics prim! Using XFormPrimView.")
        # check if prim view class is found
        if not found_supported_prim_class:
            raise RuntimeError(f"Failed to find a valid prim view class for the prim paths: {self.cfg.prim_path}")

        # load the meshes by parsing the stage
        self._initialize_warp_meshes()
        # initialize the ray start and directions
        self._initialize_rays_impl()

    def _initialize_warp_meshes(self):
        # check number of mesh prims provided
        # if len(self.cfg.mesh_prim_paths) != 1:
        #     raise NotImplementedError(
        #         f"RayCaster currently only supports one mesh prim. Received: {len(self.cfg.mesh_prim_paths)}"
        #     )

        # read prims to ray-cast
        for mesh_prim_path in self.cfg.mesh_prim_paths:
            # check if mesh already casted into warp mesh
            # if mesh_prim_path in RayCaster.meshes:
            #     continue

            # check if the prim is a plane - handle PhysX plane as a special case
            # if a plane exists then we need to create an infinite mesh that is a plane
            mesh_prim = sim_utils.get_first_matching_child_prim(
                mesh_prim_path, lambda prim: prim.GetTypeName() == "Plane"
            )
            # if we did not find a plane then we need to read the mesh
            if mesh_prim is None:
                # obtain the mesh prim
                mesh_prim = sim_utils.get_first_matching_child_prim(
                    mesh_prim_path, lambda prim: prim.GetTypeName() == "Mesh"
                )
                # check if valid
                if mesh_prim is None or not mesh_prim.IsValid():
                    raise RuntimeError(f"Invalid mesh prim path: {mesh_prim_path}")
                # cast into UsdGeomMesh
                mesh_prim = UsdGeom.Mesh(mesh_prim)
                # read the vertices and faces
                points = np.asarray(mesh_prim.GetPointsAttr().Get())
                # Transform mesh into world frame
                time = Usd.TimeCode.Default()
                transform : Gf.Matrix4d = mesh_prim.ComputeLocalToWorldTransform(time)
                transformed_points_list = []
                for point in points:
                    transformed_point = transform.Transform(Gf.Vec3d(float(point[0]), float(point[1]), float(point[2])))
                    transformed_points_list.append((transformed_point[0], transformed_point[1], transformed_point[2]))

                # Convert the list to a NumPy array
                transformed_points = np.asarray(transformed_points_list)

                indices = np.asarray(mesh_prim.GetFaceVertexIndicesAttr().Get())
                wp_mesh = convert_to_warp_mesh(transformed_points, indices, device=self.device)
                # print info
                omni.log.info(
                    f"Read mesh prim: {mesh_prim.GetPath()} with {len(points)} vertices and {len(indices)} faces."
                )
            else:
                mesh = make_plane(size=(2e6, 2e6), height=0.0, center_zero=True)
                wp_mesh = convert_to_warp_mesh(mesh.vertices, mesh.faces, device=self.device)
                # print info
                omni.log.info(f"Created infinite plane mesh prim: {mesh_prim.GetPath()}.")
            # add the warp mesh to the list
            self.meshes[mesh_prim_path] = wp_mesh

        # throw an error if no meshes are found
        if all([mesh_prim_path not in self.meshes for mesh_prim_path in self.cfg.mesh_prim_paths]):
            raise RuntimeError(
                f"No meshes found for ray-casting! Please check the mesh prim paths: {self.cfg.mesh_prim_paths}"
            )

    def _initialize_rays_impl(self):
        # compute ray stars and directions
        self.ray_starts, self.ray_directions = self.cfg.pattern_cfg.func(self.cfg.pattern_cfg, self._device)
        self.num_rays = len(self.ray_directions)
        # apply offset transformation to the rays
        offset_pos = torch.tensor(list(self.cfg.offset.pos), device=self._device)
        offset_quat = torch.tensor(list(self.cfg.offset.rot), device=self._device)
        self.ray_directions = quat_apply(offset_quat.repeat(len(self.ray_directions), 1), self.ray_directions)
        self.ray_starts += offset_pos
        # repeat the rays for each sensor
        self.ray_starts = self.ray_starts.repeat(self._view.count, 1, 1)
        self.ray_directions = self.ray_directions.repeat(self._view.count, 1, 1)
        # prepare drift
        self.drift = torch.zeros(self._view.count, 3, device=self.device)
        # fill the data buffer
        self._data.pos_w = torch.zeros(self._view.count, 3, device=self._device)
        self._data.quat_w = torch.zeros(self._view.count, 4, device=self._device)
        self._data.ray_hits_w = torch.zeros(self._view.count, self.num_rays, 3, device=self._device)
        self._data.ray_distances = torch.zeros(self._view.count, self.num_rays, device=self._device)

    def _update_buffers_impl(self, env_ids: Sequence[int]):
        """Fills the buffers of the sensor data."""
        # obtain the poses of the sensors
        if isinstance(self._view, XFormPrimView):
            pos_w, quat_w = self._view.get_world_poses(env_ids)
        elif isinstance(self._view, physx.ArticulationView):
            pos_w, quat_w = self._view.get_root_transforms()[env_ids].split([3, 4], dim=-1)
            quat_w = convert_quat(quat_w, to="wxyz")
        elif isinstance(self._view, physx.RigidBodyView):
            pos_w, quat_w = self._view.get_transforms()[env_ids].split([3, 4], dim=-1)
            quat_w = convert_quat(quat_w, to="wxyz")
        else:
            raise RuntimeError(f"Unsupported view type: {type(self._view)}")
        # note: we clone here because we are read-only operations
        pos_w = pos_w.clone()
        quat_w = quat_w.clone()
        # apply drift
        pos_w += self.drift[env_ids]
        # store the poses
        self._data.pos_w[env_ids] = pos_w
        self._data.quat_w[env_ids] = quat_w

        # ray cast based on the sensor poses
        if self.cfg.attach_yaw_only:
            # only yaw orientation is considered and directions are not rotated
            ray_starts_w = quat_apply_yaw(quat_w.repeat(1, self.num_rays), self.ray_starts[env_ids])
            ray_starts_w += pos_w.unsqueeze(1)
            ray_directions_w = self.ray_directions[env_ids]
        else:
            # full orientation is considered
            ray_starts_w = quat_apply(quat_w.repeat(1, self.num_rays), self.ray_starts[env_ids])
            ray_starts_w += pos_w.unsqueeze(1)
            ray_directions_w = quat_apply(quat_w.repeat(1, self.num_rays), self.ray_directions[env_ids])
        # ray cast and store the hits
        ray_hits = torch.zeros(self._view.count, self.num_rays, 3, device=self._device)
        ray_distances = torch.full((self._view.count, self.num_rays), float('inf'), device=self._device)
        
        for mesh_prim_path in self.cfg.mesh_prim_paths:
            
            new_ray_hits, new_ray_distances, _, _ = raycast_mesh(
                ray_starts_w,
                ray_directions_w,
                max_dist=self.cfg.max_distance,
                mesh=RayCaster.meshes[mesh_prim_path],
                return_distance=True,
            )
            
            # Update ray_distances and ray_hits where the new distances are smaller
            closer_mask = new_ray_distances < ray_distances
            ray_distances = torch.where(closer_mask, new_ray_distances, ray_distances)
            expanded_mask = closer_mask.unsqueeze(-1).expand_as(ray_hits)
            ray_hits = torch.where(expanded_mask, new_ray_hits, ray_hits)

        self._data.ray_hits_w[env_ids] = ray_hits
        self._data.ray_distances[env_ids] = ray_distances
<<<<<<< HEAD
            mesh=self.meshes[self.cfg.mesh_prim_paths[0]],
        )[0]
=======
>>>>>>> e7b9397e

    def _set_debug_vis_impl(self, debug_vis: bool):
        # set visibility of markers
        # note: parent only deals with callbacks. not their visibility
        if debug_vis:
            if not hasattr(self, "ray_visualizer"):
                self.ray_visualizer = VisualizationMarkers(self.cfg.visualizer_cfg)
            # set their visibility to true
            self.ray_visualizer.set_visibility(True)
        else:
            if hasattr(self, "ray_visualizer"):
                self.ray_visualizer.set_visibility(False)

    def _debug_vis_callback(self, event):
        # show ray hit positions
        self.ray_visualizer.visualize(self._data.ray_hits_w.view(-1, 3))

    """
    Internal simulation callbacks.
    """

    def _invalidate_initialize_callback(self, event):
        """Invalidates the scene elements."""
        # call parent
        super()._invalidate_initialize_callback(event)
        # set all existing views to None to invalidate them
        self._physics_sim_view = None
        self._view = None<|MERGE_RESOLUTION|>--- conflicted
+++ resolved
@@ -15,6 +15,7 @@
 import omni.physics.tensors.impl.api as physx
 import warp as wp
 from omni.isaac.core.prims import XFormPrimView
+from pxr import UsdGeom, UsdPhysics, Usd, Gf
 from pxr import UsdGeom, UsdPhysics, Usd, Gf
 
 import omni.isaac.lab.sim as sim_utils
@@ -111,6 +112,9 @@
             env_ids = slice(None)
         # resample the drift
         self.drift[env_ids].uniform_(*self.cfg.drift_range)
+
+        # reinit meshes to update positons
+        self._initialize_warp_meshes()
 
         # reinit meshes to update positons
         self._initialize_warp_meshes()
@@ -163,6 +167,8 @@
             # check if mesh already casted into warp mesh
             # if mesh_prim_path in RayCaster.meshes:
             #     continue
+            # if mesh_prim_path in RayCaster.meshes:
+            #     continue
 
             # check if the prim is a plane - handle PhysX plane as a special case
             # if a plane exists then we need to create an infinite mesh that is a plane
@@ -193,7 +199,19 @@
                 # Convert the list to a NumPy array
                 transformed_points = np.asarray(transformed_points_list)
 
+                # Transform mesh into world frame
+                time = Usd.TimeCode.Default()
+                transform : Gf.Matrix4d = mesh_prim.ComputeLocalToWorldTransform(time)
+                transformed_points_list = []
+                for point in points:
+                    transformed_point = transform.Transform(Gf.Vec3d(float(point[0]), float(point[1]), float(point[2])))
+                    transformed_points_list.append((transformed_point[0], transformed_point[1], transformed_point[2]))
+
+                # Convert the list to a NumPy array
+                transformed_points = np.asarray(transformed_points_list)
+
                 indices = np.asarray(mesh_prim.GetFaceVertexIndicesAttr().Get())
+                wp_mesh = convert_to_warp_mesh(transformed_points, indices, device=self.device)
                 wp_mesh = convert_to_warp_mesh(transformed_points, indices, device=self.device)
                 # print info
                 omni.log.info(
@@ -231,6 +249,7 @@
         self._data.pos_w = torch.zeros(self._view.count, 3, device=self._device)
         self._data.quat_w = torch.zeros(self._view.count, 4, device=self._device)
         self._data.ray_hits_w = torch.zeros(self._view.count, self.num_rays, 3, device=self._device)
+        self._data.ray_distances = torch.zeros(self._view.count, self.num_rays, device=self._device)
         self._data.ray_distances = torch.zeros(self._view.count, self.num_rays, device=self._device)
 
     def _update_buffers_impl(self, env_ids: Sequence[int]):
@@ -288,11 +307,6 @@
 
         self._data.ray_hits_w[env_ids] = ray_hits
         self._data.ray_distances[env_ids] = ray_distances
-<<<<<<< HEAD
-            mesh=self.meshes[self.cfg.mesh_prim_paths[0]],
-        )[0]
-=======
->>>>>>> e7b9397e
 
     def _set_debug_vis_impl(self, debug_vis: bool):
         # set visibility of markers
